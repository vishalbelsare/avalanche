"""High-level strategies.

This module contains
"""
from .joint_training import *
from .ar1 import AR1
from .cumulative import Cumulative
from .strategy_wrappers import *
from .strategy_wrappers_online import *
from .deep_slda import *
from .icarl import ICaRL
from .er_ace import ER_ACE, OnlineER_ACE
<<<<<<< HEAD
from .l2p import LearningToPrompt
from .lamaml import LaMAML
=======
from .der import DER
from .l2p import LearningToPrompt
>>>>>>> 12b50197
<|MERGE_RESOLUTION|>--- conflicted
+++ resolved
@@ -10,10 +10,6 @@
 from .deep_slda import *
 from .icarl import ICaRL
 from .er_ace import ER_ACE, OnlineER_ACE
-<<<<<<< HEAD
-from .l2p import LearningToPrompt
-from .lamaml import LaMAML
-=======
 from .der import DER
 from .l2p import LearningToPrompt
->>>>>>> 12b50197
+from .lamaml import LaMAML