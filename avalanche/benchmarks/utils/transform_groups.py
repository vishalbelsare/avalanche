################################################################################
# Copyright (c) 2022 ContinualAI.                                              #
# Copyrights licensed under the MIT License.                                   #
# See the accompanying LICENSE file for terms.                                 #
#                                                                              #
# Date: 19-07-2022                                                             #
# Author(s): Antonio Carta                                                     #
# E-mail: contact@continualai.org                                              #
# Website: avalanche.continualai.org                                           #
################################################################################
"""
    Transformation groups manage transformations that are in different
    phases of the optimization process, such as different train/eval
    transformations.

    They support multi-argument transforms as defined in
    `avalanche.benchmarks.utils.transforms`.
"""
from collections import defaultdict
<<<<<<< HEAD
from typing import (
    Any,
    Dict,
    List,
    Mapping,
    Optional,
    Tuple,
    Union,
    Callable,
    Sequence,
)
from typing_extensions import Protocol
=======
from typing import Dict, Union, Callable, Sequence
from functools import partial
>>>>>>> 5923cebb

from avalanche.benchmarks.utils.transforms import (
    MultiParamCompose,
    TupleTransform,
    MultiParamTransform,
)


<<<<<<< HEAD
# Info: https://mypy.readthedocs.io/en/stable/protocols.html#callback-protocols
class XComposedTransformDef(Protocol):
    def __call__(self, *input_values: Any) -> Any:
        pass


class XTransformDef(Protocol):
    def __call__(self, input_value: Any) -> Any:
        pass


class YTransformDef(Protocol):
    def __call__(self, input_value: Any) -> Any:
        pass


XTransform = Optional[Union[XTransformDef, XComposedTransformDef]]
YTransform = Optional[YTransformDef]
TransformGroupDef = Union[None, XTransform, Tuple[XTransform, YTransform]]
=======
def identity(x):
    """
    this is used together with partial to replace a lambda function
    that causes pickle to fail
    """
    return x
>>>>>>> 5923cebb


class TransformGroups:
    """Transformation groups for Avalanche datasets.

    TransformGroups supports preprocessing and augmentation pipelines for
    Avalanche datasets. Transfomations are separated into groups (e.g. `train`
    transforms and `test` transforms), that can be easily switched using the
    `with_transform` method.
    """

    def __init__(
        self,
        transform_groups: Mapping[
            str, Union[None, 
                       Callable,
                       Sequence[Union[Callable, XTransform, YTransform]]]],
        current_group="train",
    ):
        """Constructor.

        :param transform_groups: A dictionary with group names (string) as keys
            and transformations (pytorch transformations) as values.
        :param current_group: the currently active group.
        """
        self.transform_groups: Dict[str, Union[TupleTransform, 
                                               MultiParamTransform,
                                               None]] = dict()
        for group, transform in transform_groups.items():
            norm_transform = _normalize_transform(transform)
            self.transform_groups[group] = norm_transform

        self.current_group = current_group

        if "train" in self.transform_groups:
            if "eval" not in self.transform_groups:
                self.transform_groups["eval"] = self.transform_groups["train"]

        if "train" not in self.transform_groups:
            self.transform_groups["train"] = None

        if "eval" not in self.transform_groups:
            self.transform_groups["eval"] = None

    def __getitem__(self, item):
        return self.transform_groups[item]

    def __setitem__(self, key, value):
        self.transform_groups[key] = _normalize_transform(value)

    def __call__(self, *args, group_name=None):
        """Apply current transformation group to element."""
        element: List[Any] = list(*args)

        if group_name is None:
            curr_t = self.transform_groups[self.current_group]
        else:
            curr_t = self.transform_groups[group_name]
        if curr_t is None:  # empty group
            return element
        elif not isinstance(curr_t, MultiParamTransform):  #
            element[0] = curr_t(element[0])
        else:
            element = curr_t(*element)
        return element

    def __add__(self, other: "TransformGroups"):
        tgroups = {**self.transform_groups}
        for gname, gtrans in other.transform_groups.items():
            if gname not in tgroups:
                tgroups[gname] = gtrans
            elif gtrans is not None:
                composed_transforms = []
                self_group = tgroups[gname]
                other_group = gtrans

                to_expand_group: Union[TupleTransform, 
                                       MultiParamTransform,
                                       None]
                for to_expand_group in [self_group, other_group]:
                    if to_expand_group is None:
                        pass
                    else:
                        assert callable(to_expand_group)
                        composed_transforms.append(to_expand_group)

                tgroups[gname] = MultiParamCompose(composed_transforms)
        return TransformGroups(tgroups, self.current_group)

    def __eq__(self, other: object):
        if not isinstance(other, TransformGroups):
            return NotImplemented
        return (
            self.transform_groups == other.transform_groups
            and self.current_group == other.current_group
        )

    def with_transform(self, group_name):
        assert group_name in self.transform_groups
        self.current_group = group_name

    def __str__(self):
        res = ""
        for k, v in self.transform_groups.items():
            if len(res) > 0:
                res += "\n"
            res += f"- {k}: {v}"
        res = f"current_group: '{self.current_group}'\n" + res
        return res

    def __copy__(self):
        # copy of TransformGroups should copy the dictionary
        # to avoid side effects
        cls = self.__class__
        result = cls.__new__(cls)
        result.__dict__.update(self.__dict__)
        result.transform_groups = self.transform_groups.copy()
        return result


class DefaultTransformGroups(TransformGroups):
    """A transformation groups that is equal for all groups."""

    def __init__(self, transform):
        super().__init__({})
        transform = _normalize_transform(transform)
        self.transform_groups = defaultdict(partial(identity, transform))

    def with_transform(self, group_name):
        self.current_group = group_name


class EmptyTransformGroups(DefaultTransformGroups):
    def __init__(self):
        super().__init__({})
        self.transform_groups = defaultdict(partial(identity, None))

    def __call__(self, elem, group_name=None):
        """Apply current transformation group to element."""
        if self.transform_groups[group_name] is None:
            return elem
        else:
            return super().__call__(elem, group_name=group_name)


def _normalize_transform(transforms):
    """Normalize transform to MultiParamTransform."""
    if transforms is None:
        return None
    if not isinstance(transforms, MultiParamTransform):
        if isinstance(transforms, Sequence):
            return TupleTransform(transforms)
        else:
            return TupleTransform([transforms])
    return transforms


__all__ = [
    'XComposedTransformDef',
    'XTransformDef',
    'YTransformDef',
    'XTransform',
    'YTransform',
    'TransformGroupDef',
    'TransformGroups',
    'DefaultTransformGroups',
    'EmptyTransformGroups'
]<|MERGE_RESOLUTION|>--- conflicted
+++ resolved
@@ -17,7 +17,7 @@
     `avalanche.benchmarks.utils.transforms`.
 """
 from collections import defaultdict
-<<<<<<< HEAD
+from functools import partial
 from typing import (
     Any,
     Dict,
@@ -30,10 +30,6 @@
     Sequence,
 )
 from typing_extensions import Protocol
-=======
-from typing import Dict, Union, Callable, Sequence
-from functools import partial
->>>>>>> 5923cebb
 
 from avalanche.benchmarks.utils.transforms import (
     MultiParamCompose,
@@ -42,7 +38,6 @@
 )
 
 
-<<<<<<< HEAD
 # Info: https://mypy.readthedocs.io/en/stable/protocols.html#callback-protocols
 class XComposedTransformDef(Protocol):
     def __call__(self, *input_values: Any) -> Any:
@@ -62,14 +57,14 @@
 XTransform = Optional[Union[XTransformDef, XComposedTransformDef]]
 YTransform = Optional[YTransformDef]
 TransformGroupDef = Union[None, XTransform, Tuple[XTransform, YTransform]]
-=======
+
+
 def identity(x):
     """
     this is used together with partial to replace a lambda function
     that causes pickle to fail
     """
     return x
->>>>>>> 5923cebb
 
 
 class TransformGroups:
