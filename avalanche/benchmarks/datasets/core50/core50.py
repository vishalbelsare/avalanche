--- conflicted
+++ resolved
@@ -31,19 +31,14 @@
 class CORe50Dataset(DownloadableDataset):
     """ CORe50 Pytorch Dataset """
 
-<<<<<<< HEAD
     def __init__(
             self,
             root: Union[str, Path] = get_default_dataset_location('core50'),
             *,
             train=True, transform=None, target_transform=None,
-            loader=default_loader, download=True, object_level=True):
-=======
-    def __init__(self, root=expanduser("~")+"/.avalanche/data/core50/",
-                 train=True, transform=ToTensor(), target_transform=None,
-                 loader=pil_loader, download=True, mini=False,
-                 object_level=True):
->>>>>>> 5bbf0676
+            loader=default_loader, download=True, mini=False,
+            object_level=True):
+
         """
         Creates an instance of the CORe50 dataset.
 
@@ -71,7 +66,6 @@
         self.loader = loader
         self.object_level = object_level
         self.mini = mini
-        self.log = logging.getLogger("avalanche")
 
         # any scenario and run is good here since we want just to load the
         # train images and targets with no particular order
@@ -93,8 +87,13 @@
         """
 
         target = self.targets[index]
+        if self.mini:
+            bp = "core50_32x32"
+        else:
+            bp = "core50_128x128"
+
         img = self.loader(
-            str(self.root / "core50_128x128" / self.paths[index])
+            str(self.root / bp / self.paths[index])
         )
         if self.transform is not None:
             img = self.transform(img)
@@ -109,23 +108,28 @@
     def _download_dataset(self) -> None:
         data2download = core50_data.data
 
+        if self.mini:
+            data2download = list(data2download)
+            data2download[0] = core50_data.extra_data[1]
+
         for name in data2download:
-            self.log.info("Downloading " + name[1] + "...")
+            if self.verbose:
+                print("Downloading " + name[1] + "...")
             file = self._download_file(name[1], name[0], name[2])
             if name[1].endswith('.zip'):
-                self.log.info('Extracting CORe50 images...')
+                if self.verbose:
+                    print(f'Extracting {name[0]}...')
                 self._extract_archive(file)
-                self.log.info('Done!')
-
-<<<<<<< HEAD
-        self.log.info("Download complete.")
-=======
-        if download:
-            self.core_data = CORE50_DATA(data_folder=root, mini=mini)
->>>>>>> 5bbf0676
+                if self.verbose:
+                    print('Extraction completed!')
 
     def _load_metadata(self) -> bool:
-        if not (self.root / 'core50_128x128').exists():
+        if self.mini:
+            bp = "core50_32x32"
+        else:
+            bp = "core50_128x128"
+
+        if not (self.root / bp).exists():
             return False
 
         if not (self.root / 'batches_filelists').exists():
@@ -134,7 +138,8 @@
         with open(self.root / 'paths.pkl', 'rb') as f:
             self.train_test_paths = pkl.load(f)
 
-        self.log.info("Loading labels...")
+        if self.verbose:
+            print("Loading labels...")
         with open(self.root / 'labels.pkl', 'rb') as f:
             self.all_targets = pkl.load(f)
             self.train_test_targets = []
@@ -142,11 +147,13 @@
                 self.train_test_targets += \
                     self.all_targets[self._scen][self._run][i]
 
-        self.log.info("Loading LUP...")
+        if self.verbose:
+            print("Loading LUP...")
         with open(self.root / 'LUP.pkl', 'rb') as f:
             self.LUP = pkl.load(f)
 
-        self.log.info("Loading labels names...")
+        if self.verbose:
+            print("Loading labels names...")
         with open(self.root / 'labels2names.pkl', 'rb') as f:
             self.labels2names = pkl.load(f)
 
@@ -170,7 +177,6 @@
         with open(self.root / 'labels2names.pkl', 'rb') as f:
             self.labels2names = pkl.load(f)
 
-<<<<<<< HEAD
         if not (self.root / 'NIC_v2_79_cat').exists():
             self._create_cat_filelists()
 
@@ -228,23 +234,6 @@
                 self.labels2names['nc'][run][label][:-1]]
         else:
             return int(label) // 5
-=======
-        if self.mini:
-            bp = "core50_32x32"
-        else:
-            bp = "core50_128x128"
-
-        target = self.targets[index]
-        img = self.loader(
-            os.path.join(
-                self.root, bp, self.paths[index]
-            )
-        )
-        if self.transform is not None:
-            img = self.transform(img)
-        if self.target_transform is not None:
-            target = self.target_transform(target)
->>>>>>> 5bbf0676
 
 
 def CORe50(*args, **kwargs):
