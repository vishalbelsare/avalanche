from .mean import *
from .accuracy import *
from .amca import *
from .checkpoint import *
from .class_accuracy import *
from .confusion_matrix import *
from .cpu_usage import *
from .disk_usage import *
from .forgetting_bwt import *
from .forward_transfer import *
from .gpu_usage import *
from .loss import *
from .mac import *
from .ram_usage import *
from .timing import *
from .mean_scores import *
from .labels_repartition import *
from .images_samples import *
from .topk_acc import *
<<<<<<< HEAD
from .acc_matrix import *
=======
from .cumulative_accuracies import *
>>>>>>> a3797cfc
<|MERGE_RESOLUTION|>--- conflicted
+++ resolved
@@ -17,8 +17,5 @@
 from .labels_repartition import *
 from .images_samples import *
 from .topk_acc import *
-<<<<<<< HEAD
 from .acc_matrix import *
-=======
-from .cumulative_accuracies import *
->>>>>>> a3797cfc
+from .cumulative_accuracies import *